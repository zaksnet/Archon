<p align="center">
  <img src="./archon-ui-main/public/archon-main-graphic.png" alt="Archon Main Graphic" width="853" height="422">
</p>

<p align="center">
  <em>Power up your AI coding assistants with your own custom knowledge base and task management as an MCP server</em>
</p>

<p align="center">
  <a href="#quick-start">Quick Start</a> •
  <a href="#whats-included">What's Included</a> •
  <a href="#architecture">Architecture</a>
</p>

---

## 🎯 What is Archon?

> Archon is currently in beta! Expect things to not work 100%, and please feel free to share any feedback and contribute with fixes/new features! Thank you to everyone for all the excitement we have for Archon already, as well as the bug reports, PRs, and discussions. It's a lot for our small team to get through but we're committed to addressing everything and making Archon into the best tool it possibly can be!

Archon is the **command center** for AI coding assistants. For you, it's a sleek interface to manage knowledge, context, and tasks for your projects. For the AI coding assistant(s), it's a **Model Context Protocol (MCP) server** to collaborate on and leverage the same knowledge, context, and tasks. Connect Claude Code, Kiro, Cursor, Windsurf, etc. to give your AI agents access to:

- **Your documentation** (crawled websites, uploaded PDFs/docs)
- **Smart search capabilities** with advanced RAG strategies
- **Task management** integrated with your knowledge base
- **Real-time updates** as you add new content and collaborate with your coding assistant on tasks
- **Much more** coming soon to build Archon into an integrated environment for all context engineering

This new vision for Archon replaces the old one (the agenteer). Archon used to be the AI agent that builds other agents, and now you can use Archon to do that and more.

> It doesn't matter what you're building or if it's a new/existing codebase - Archon's knowledge and task management capabilities will improve the output of **any** AI driven coding.

## 🔗 Important Links

- **[GitHub Discussions](https://github.com/coleam00/Archon/discussions)** - Join the conversation and share ideas about Archon
- **[Contributing Guide](CONTRIBUTING.md)** - How to get involved and contribute to Archon
- **[Introduction Video](https://youtu.be/8pRc_s2VQIo)** - Getting started guide and vision for Archon
- **[Archon Kanban Board](https://github.com/users/coleam00/projects/1)** - Where maintainers are managing issues/features
- **[Dynamous AI Mastery](https://dynamous.ai)** - The birthplace of Archon - come join a vibrant community of other early AI adopters all helping each other transform their careers and businesses!

## Quick Start

### Prerequisites

- [Docker Desktop](https://www.docker.com/products/docker-desktop/)
- [Supabase](https://supabase.com/) account (free tier or local Supabase both work)
- [OpenAI API key](https://platform.openai.com/api-keys) (Gemini and Ollama are supported too!)
- [Make](https://www.gnu.org/software/make/) (see [Installing Make](#installing-make) below)

### Setup Instructions

1. **Clone Repository**:
   ```bash
   git clone https://github.com/coleam00/archon.git
   ```
   ```bash
   cd archon
   ```
2. **Environment Configuration**:

   ```bash
   cp .env.example .env
   # Edit .env and add your Supabase credentials:
   # SUPABASE_URL=https://your-project.supabase.co
   # SUPABASE_SERVICE_KEY=your-service-key-here
   ```

   NOTE: Supabase introduced a new type of service key but use the legacy one (the longer one).

   OPTIONAL: If you want to enable the reranking RAG strategy, uncomment lines 20-22 in `python\requirements.server.txt`. This will significantly increase the size of the Archon Server container which is why it's off by default.

3. **Database Setup**: In your [Supabase project](https://supabase.com/dashboard) SQL Editor, copy, paste, and execute the contents of `migration/complete_setup.sql`

<<<<<<< HEAD
4. **Start Services** (choose one):

   **Option A: Hybrid Development Mode (Recommended for Development)**
   ```bash
   make dev
   ```
   This runs backend services in Docker and frontend locally with hot module replacement for instant updates.

   **Option B: Full Docker Mode**
=======
4. **Start Services**:

>>>>>>> cb4dba14
   ```bash
   make prod
   # or
   docker-compose up --build -d
   ```
<<<<<<< HEAD
   
   This starts all core microservices in Docker:
=======

   This starts the core microservices:
>>>>>>> cb4dba14
   - **Server**: Core API and business logic (Port: 8181)
   - **MCP Server**: Protocol interface for AI clients (Port: 8051)
   - **Agents (coming soon!)**: AI operations and streaming (Port: 8052)
   - **UI**: Web interface (Port: 3737)

   Ports are configurable in your .env as well!

5. **Configure API Keys**:
   - Open http://localhost:3737
   - Go to **Settings** → Select your LLM/embedding provider and set the API key (OpenAI is default)
   - Test by uploading a document or crawling a website

### 🚀 Quick Command Reference

| Command | Description |
|---------|-------------|
| `make dev` | Start hybrid dev environment (backend in Docker, frontend local) |
| `make prod` | Start production environment (all in Docker) |
| `make install` | Install all dependencies |
| `make test` | Run all tests |
| `make stop` | Stop all services |
| `make logs` | View service logs |
| `make status` | Check service status |
| `make help` | Show all available commands |

## 🔄 Database Reset (Start Fresh if Needed)

If you need to completely reset your database and start fresh:

<details>
<summary>⚠️ <strong>Reset Database - This will delete ALL data for Archon!</strong></summary>

1. **Run Reset Script**: In your Supabase SQL Editor, run the contents of `migration/RESET_DB.sql`

   ⚠️ WARNING: This will delete all Archon specific tables and data! Nothing else will be touched in your DB though.

2. **Rebuild Database**: After reset, run `migration/complete_setup.sql` to create all the tables again.

3. **Restart Services**:

   ```bash
   docker-compose up -d
   ```

4. **Reconfigure**:
   - Select your LLM/embedding provider and set the API key again
   - Re-upload any documents or re-crawl websites

The reset script safely removes all tables, functions, triggers, and policies with proper dependency handling.

</details>

## 🛠️ Installing Make

Make is required for the development workflow. Installation varies by platform:

### Windows
```bash
# Option 1: Using Chocolatey
choco install make

# Option 2: Using Scoop
scoop install make

# Option 3: Using WSL2
wsl --install
# Then in WSL: sudo apt-get install make
```

### macOS
```bash
# Make comes pre-installed on macOS
# If needed: brew install make
```

### Linux
```bash
# Debian/Ubuntu
sudo apt-get install make

# RHEL/CentOS/Fedora
sudo yum install make
```

## ⚡ Quick Test

Once everything is running:

1. **Test Web Crawling**: Go to http://localhost:3737 → Knowledge Base → "Crawl Website" → Enter a doc URL (such as https://ai.pydantic.dev/llms-full.txt)
2. **Test Document Upload**: Knowledge Base → Upload a PDF
3. **Test Projects**: Projects → Create a new project and add tasks
4. **Integrate with your AI coding assistant**: MCP Dashboard → Copy connection config for your AI coding assistant

## 📚 Documentation

### Core Services

| Service            | Container Name | Default URL           | Purpose                           |
| ------------------ | -------------- | --------------------- | --------------------------------- |
| **Web Interface**  | archon-ui      | http://localhost:3737 | Main dashboard and controls       |
| **API Service**    | archon-server  | http://localhost:8181 | Web crawling, document processing |
| **MCP Server**     | archon-mcp     | http://localhost:8051 | Model Context Protocol interface  |
| **Agents Service** | archon-agents  | http://localhost:8052 | AI/ML operations, reranking       |

## What's Included

### 🧠 Knowledge Management

- **Smart Web Crawling**: Automatically detects and crawls entire documentation sites, sitemaps, and individual pages
- **Document Processing**: Upload and process PDFs, Word docs, markdown files, and text documents with intelligent chunking
- **Code Example Extraction**: Automatically identifies and indexes code examples from documentation for enhanced search
- **Vector Search**: Advanced semantic search with contextual embeddings for precise knowledge retrieval
- **Source Management**: Organize knowledge by source, type, and tags for easy filtering

### 🤖 AI Integration

- **Model Context Protocol (MCP)**: Connect any MCP-compatible client (Claude Code, Cursor, even non-AI coding assistants like Claude Desktop)
- **10 MCP Tools**: Comprehensive yet simple set of tools for RAG queries, task management, and project operations
- **Multi-LLM Support**: Works with OpenAI, Ollama, and Google Gemini models
- **RAG Strategies**: Hybrid search, contextual embeddings, and result reranking for optimal AI responses
- **Real-time Streaming**: Live responses from AI agents with progress tracking

### 📋 Project & Task Management

- **Hierarchical Projects**: Organize work with projects, features, and tasks in a structured workflow
- **AI-Assisted Creation**: Generate project requirements and tasks using integrated AI agents
- **Document Management**: Version-controlled documents with collaborative editing capabilities
- **Progress Tracking**: Real-time updates and status management across all project activities

### 🔄 Real-time Collaboration

- **WebSocket Updates**: Live progress tracking for crawling, processing, and AI operations
- **Multi-user Support**: Collaborative knowledge building and project management
- **Background Processing**: Asynchronous operations that don't block the user interface
- **Health Monitoring**: Built-in service health checks and automatic reconnection

## Architecture

### Microservices Structure

Archon uses true microservices architecture with clear separation of concerns:

```
┌─────────────────┐    ┌─────────────────┐    ┌─────────────────┐    ┌─────────────────┐
│   Frontend UI   │    │  Server (API)   │    │   MCP Server    │    │ Agents Service  │
│                 │    │                 │    │                 │    │                 │
│  React + Vite   │◄──►│    FastAPI +    │◄──►│    Lightweight  │◄──►│   PydanticAI    │
│  Port 3737      │    │    SocketIO     │    │    HTTP Wrapper │    │   Port 8052     │
│                 │    │    Port 8181    │    │    Port 8051    │    │                 │
└─────────────────┘    └─────────────────┘    └─────────────────┘    └─────────────────┘
         │                        │                        │                        │
         └────────────────────────┼────────────────────────┼────────────────────────┘
                                  │                        │
                         ┌─────────────────┐               │
                         │    Database     │               │
                         │                 │               │
                         │    Supabase     │◄──────────────┘
                         │    PostgreSQL   │
                         │    PGVector     │
                         └─────────────────┘
```

### Service Responsibilities

| Service        | Location             | Purpose                      | Key Features                                                       |
| -------------- | -------------------- | ---------------------------- | ------------------------------------------------------------------ |
| **Frontend**   | `archon-ui-main/`    | Web interface and dashboard  | React, TypeScript, TailwindCSS, Socket.IO client                   |
| **Server**     | `python/src/server/` | Core business logic and APIs | FastAPI, service layer, Socket.IO broadcasts, all ML/AI operations |
| **MCP Server** | `python/src/mcp/`    | MCP protocol interface       | Lightweight HTTP wrapper, 10 MCP tools, session management         |
| **Agents**     | `python/src/agents/` | PydanticAI agent hosting     | Document and RAG agents, streaming responses                       |

### Communication Patterns

- **HTTP-based**: All inter-service communication uses HTTP APIs
- **Socket.IO**: Real-time updates from Server to Frontend
- **MCP Protocol**: AI clients connect to MCP Server via SSE or stdio
- **No Direct Imports**: Services are truly independent with no shared code dependencies

### Key Architectural Benefits

- **Lightweight Containers**: Each service contains only required dependencies
- **Independent Scaling**: Services can be scaled independently based on load
- **Development Flexibility**: Teams can work on different services without conflicts
- **Technology Diversity**: Each service uses the best tools for its specific purpose

## 🔧 Configuring Custom Ports & Hostname

By default, Archon services run on the following ports:

- **Archon-UI**: 3737
- **Archon-Server**: 8181
- **Archon-MCP**: 8051
- **Archon-Agents**: 8052
- **Archon-Docs**: 3838 (optional)

### Changing Ports

To use custom ports, add these variables to your `.env` file:

```bash
# Service Ports Configuration
ARCHON_UI_PORT=3737
ARCHON_SERVER_PORT=8181
ARCHON_MCP_PORT=8051
ARCHON_AGENTS_PORT=8052
ARCHON_DOCS_PORT=3838
```

Example: Running on different ports:

```bash
ARCHON_SERVER_PORT=8282
ARCHON_MCP_PORT=8151
```

### Configuring Hostname

By default, Archon uses `localhost` as the hostname. You can configure a custom hostname or IP address by setting the `HOST` variable in your `.env` file:

```bash
# Hostname Configuration
HOST=localhost  # Default

# Examples of custom hostnames:
HOST=192.168.1.100     # Use specific IP address
HOST=archon.local      # Use custom domain
HOST=myserver.com      # Use public domain
```

This is useful when:

- Running Archon on a different machine and accessing it remotely
- Using a custom domain name for your installation
- Deploying in a network environment where `localhost` isn't accessible

After changing hostname or ports:

1. Restart Docker containers: `docker-compose down && docker-compose up -d`
2. Access the UI at: `http://${HOST}:${ARCHON_UI_PORT}`
3. Update your AI client configuration with the new hostname and MCP port

## 🔧 Development

### Quick Commands

```bash
# Start hybrid development environment (recommended)
make dev

# View all available commands
make help

# Common development commands
make install      # Install all dependencies
make test         # Run all tests
make lint         # Lint frontend and backend
make logs         # View service logs
make stop         # Stop all services
make clean        # Clean up containers and volumes
```

### Development Modes

#### Hybrid Mode (Recommended)
Best for active development with instant frontend updates:
```bash
make dev
# or
make dev-hybrid
```
- Backend services run in Docker with hot reload
- Frontend runs locally with HMR (Hot Module Replacement)
- Instant UI updates without Docker rebuilds

#### Full Docker Mode
For testing production-like environment:
```bash
make dev-docker
```
- All services run in Docker
- Slower frontend updates (requires rebuild)

#### Manual Service Control
Start individual services:
```bash
make backend      # Start backend services only
make frontend     # Start frontend only
```

### Testing

```bash
# Run all tests
make test

# Frontend tests
make test-frontend
cd archon-ui-main && npm run test:coverage

# Backend tests
make test-backend
# (Optional) run directly via uv
cd python && uv run pytest
```

### Code Quality

```bash
# Run all checks
make pre-commit

# Individual checks
make lint-frontend
make lint-backend
make typecheck
```

### Service Management

```bash
# View service status
make status

# View logs
make logs           # All services
make logs-server    # Specific service
make watch-backend  # Watch backend logs

# Health check
make health

<<<<<<< HEAD
# Restart services
make restart
=======
# Frontend (with hot reload)
cd archon-ui-main && npm run dev
>>>>>>> cb4dba14

# Clean everything
make clean         # Remove containers
make deep-clean    # Also remove dependencies
```

**Note**: The backend services are configured with `--reload` flag in their uvicorn commands and have source code mounted as volumes for automatic hot reloading when you make changes.

## 📈 Progress

<p align="center">
  <a href="https://star-history.com/#coleam00/Archon&Date">
    <img src="https://api.star-history.com/svg?repos=coleam00/Archon&type=Date" width="500" alt="Star History Chart">
  </a>
</p>

## 📄 License

Archon Community License (ACL) v1.2 - see [LICENSE](LICENSE) file for details.

**TL;DR**: Archon is free, open, and hackable. Run it, fork it, share it - just don't sell it as-a-service without permission.<|MERGE_RESOLUTION|>--- conflicted
+++ resolved
@@ -71,7 +71,6 @@
 
 3. **Database Setup**: In your [Supabase project](https://supabase.com/dashboard) SQL Editor, copy, paste, and execute the contents of `migration/complete_setup.sql`
 
-<<<<<<< HEAD
 4. **Start Services** (choose one):
 
    **Option A: Hybrid Development Mode (Recommended for Development)**
@@ -81,22 +80,13 @@
    This runs backend services in Docker and frontend locally with hot module replacement for instant updates.
 
    **Option B: Full Docker Mode**
-=======
-4. **Start Services**:
-
->>>>>>> cb4dba14
    ```bash
    make prod
    # or
    docker-compose up --build -d
    ```
-<<<<<<< HEAD
    
    This starts all core microservices in Docker:
-=======
-
-   This starts the core microservices:
->>>>>>> cb4dba14
    - **Server**: Core API and business logic (Port: 8181)
    - **MCP Server**: Protocol interface for AI clients (Port: 8051)
    - **Agents (coming soon!)**: AI operations and streaming (Port: 8052)
@@ -428,13 +418,8 @@
 # Health check
 make health
 
-<<<<<<< HEAD
 # Restart services
 make restart
-=======
-# Frontend (with hot reload)
-cd archon-ui-main && npm run dev
->>>>>>> cb4dba14
 
 # Clean everything
 make clean         # Remove containers
